//===- InjectorIRStrategyTest.cpp - Tests for injector strategy -----------===//
//
// Part of the LLVM Project, under the Apache License v2.0 with LLVM Exceptions.
// See https://llvm.org/LICENSE.txt for license information.
// SPDX-License-Identifier: Apache-2.0 WITH LLVM-exception
//
//===----------------------------------------------------------------------===//

#include "llvm/ADT/DenseMap.h"
#include "llvm/ADT/StringRef.h"
#include "llvm/AsmParser/Parser.h"
#include "llvm/AsmParser/SlotMapping.h"
#include "llvm/FuzzMutate/IRMutator.h"
#include "llvm/FuzzMutate/Operations.h"
#include "llvm/FuzzMutate/RandomIRBuilder.h"
#include "llvm/IR/FMF.h"
#include "llvm/IR/Instructions.h"
#include "llvm/IR/LLVMContext.h"
#include "llvm/IR/Module.h"
#include "llvm/IR/Verifier.h"
#include "llvm/Support/SourceMgr.h"
#include <random>

#include "gtest/gtest.h"

using namespace llvm;

static constexpr int Seed = 5;

namespace {

std::unique_ptr<IRMutator> createInjectorMutator() {
  std::vector<TypeGetter> Types{
      Type::getInt1Ty,  Type::getInt8Ty,  Type::getInt16Ty, Type::getInt32Ty,
      Type::getInt64Ty, Type::getFloatTy, Type::getDoubleTy};

  // Add vector 1, 2, 3, 4, and 8.
  int VectorLength[] = {1, 2, 3, 4, 8};
  std::vector<TypeGetter> BasicTypeGetters(Types);
  for (auto typeGetter : BasicTypeGetters) {
    for (int length : VectorLength) {
      Types.push_back([typeGetter, length](LLVMContext &C) {
        return VectorType::get(typeGetter(C), length, false);
      });
    }
  }

  std::vector<std::unique_ptr<IRMutationStrategy>> Strategies;
  Strategies.push_back(std::make_unique<InjectorIRStrategy>(
      InjectorIRStrategy::getDefaultOps()));

  return std::make_unique<IRMutator>(std::move(Types), std::move(Strategies));
}

template <class Strategy> std::unique_ptr<IRMutator> createMutator() {
  std::vector<TypeGetter> Types{
      Type::getInt1Ty,  Type::getInt8Ty,  Type::getInt16Ty, Type::getInt32Ty,
      Type::getInt64Ty, Type::getFloatTy, Type::getDoubleTy};

  std::vector<std::unique_ptr<IRMutationStrategy>> Strategies;
  Strategies.push_back(std::make_unique<Strategy>());

  return std::make_unique<IRMutator>(std::move(Types), std::move(Strategies));
}

std::unique_ptr<Module> parseAssembly(const char *Assembly,
                                      LLVMContext &Context) {

  SMDiagnostic Error;
  std::unique_ptr<Module> M = parseAssemblyString(Assembly, Error, Context);

  std::string ErrMsg;
  raw_string_ostream OS(ErrMsg);
  Error.print("", OS);

  assert(M && !verifyModule(*M, &errs()));
  return M;
}

void IterateOnSource(StringRef Source, IRMutator &Mutator) {
  LLVMContext Ctx;

  for (int i = 0; i < 10; ++i) {
    auto M = parseAssembly(Source.data(), Ctx);
    ASSERT_TRUE(M && !verifyModule(*M, &errs()));

    Mutator.mutateModule(*M, Seed, Source.size(), Source.size() + 100);
    EXPECT_TRUE(!verifyModule(*M, &errs()));
  }
}

static void mutateAndVerifyModule(StringRef Source,
                                  std::unique_ptr<IRMutator> &Mutator,
                                  int repeat = 100) {
  LLVMContext Ctx;
  auto M = parseAssembly(Source.data(), Ctx);
  std::mt19937 mt(Seed);
  std::uniform_int_distribution<int> RandInt(INT_MIN, INT_MAX);
  for (int i = 0; i < repeat; i++) {
    Mutator->mutateModule(*M, RandInt(mt), Source.size(), Source.size() + 1024);
    ASSERT_FALSE(verifyModule(*M, &errs()));
  }
}
template <class Strategy>
static void mutateAndVerifyModule(StringRef Source, int repeat = 100) {
  auto Mutator = createMutator<Strategy>();
  ASSERT_TRUE(Mutator);
  mutateAndVerifyModule(Source, Mutator, repeat);
}

TEST(InjectorIRStrategyTest, EmptyModule) {
  // Test that we can inject into empty module

  LLVMContext Ctx;
  auto M = std::make_unique<Module>("M", Ctx);
  ASSERT_TRUE(M && !verifyModule(*M, &errs()));

  auto Mutator = createInjectorMutator();
  ASSERT_TRUE(Mutator);

  Mutator->mutateModule(*M, Seed, 1, 1);
  EXPECT_TRUE(!verifyModule(*M, &errs()));
}

TEST(InjectorIRStrategyTest, LargeInsertion) {
  StringRef Source = "";
  auto Mutator = createInjectorMutator();
  ASSERT_TRUE(Mutator);
  mutateAndVerifyModule(Source, Mutator, 100);
}

TEST(InstDeleterIRStrategyTest, EmptyFunction) {
  // Test that we don't crash even if we can't remove from one of the functions.

  StringRef Source = ""
                     "define <8 x i32> @func1() {\n"
                     "ret <8 x i32> undef\n"
                     "}\n"
                     "\n"
                     "define i32 @func2() {\n"
                     "%A9 = alloca i32\n"
                     "%L6 = load i32, i32* %A9\n"
                     "ret i32 %L6\n"
                     "}\n";

  auto Mutator = createMutator<InstDeleterIRStrategy>();
  ASSERT_TRUE(Mutator);

  IterateOnSource(Source, *Mutator);
}

TEST(InstDeleterIRStrategyTest, PhiNodes) {
  // Test that inst deleter works correctly with the phi nodes.

  LLVMContext Ctx;
  StringRef Source = "\n\
      define i32 @earlyreturncrash(i32 %x) {\n\
      entry:\n\
        switch i32 %x, label %sw.epilog [\n\
          i32 1, label %sw.bb1\n\
        ]\n\
      \n\
      sw.bb1:\n\
        br label %sw.epilog\n\
      \n\
      sw.epilog:\n\
        %a.0 = phi i32 [ 7, %entry ],  [ 9, %sw.bb1 ]\n\
        %b.0 = phi i32 [ 10, %entry ], [ 4, %sw.bb1 ]\n\
        ret i32 %a.0\n\
      }";

  auto Mutator = createMutator<InstDeleterIRStrategy>();
  ASSERT_TRUE(Mutator);

  IterateOnSource(Source, *Mutator);
}

static void checkModifyNoUnsignedAndNoSignedWrap(StringRef Opc) {
  LLVMContext Ctx;
  std::string Source = std::string("\n\
      define i32 @test(i32 %x) {\n\
        %a = ") + Opc.str() +
                       std::string(" i32 %x, 10\n\
        ret i32 %a\n\
      }");

  auto Mutator = createMutator<InstModificationIRStrategy>();
  ASSERT_TRUE(Mutator);

  auto M = parseAssembly(Source.data(), Ctx);
  auto &F = *M->begin();
  auto *AddI = &*F.begin()->begin();
  ASSERT_TRUE(M && !verifyModule(*M, &errs()));
  bool FoundNUW = false;
  bool FoundNSW = false;
  for (int i = 0; i < 100; ++i) {
    Mutator->mutateModule(*M, Seed + i, Source.size(), Source.size() + 100);
    EXPECT_TRUE(!verifyModule(*M, &errs()));
    FoundNUW |= AddI->hasNoUnsignedWrap();
    FoundNSW |= AddI->hasNoSignedWrap();
  }

  // The mutator should have added nuw and nsw during some mutations.
  EXPECT_TRUE(FoundNUW);
  EXPECT_TRUE(FoundNSW);
}
TEST(InstModificationIRStrategyTest, Add) {
  checkModifyNoUnsignedAndNoSignedWrap("add");
}

TEST(InstModificationIRStrategyTest, Sub) {
  checkModifyNoUnsignedAndNoSignedWrap("sub");
}

TEST(InstModificationIRStrategyTest, Mul) {
  checkModifyNoUnsignedAndNoSignedWrap("mul");
}

TEST(InstModificationIRStrategyTest, Shl) {
  checkModifyNoUnsignedAndNoSignedWrap("shl");
}

TEST(InstModificationIRStrategyTest, ICmp) {
  LLVMContext Ctx;
  StringRef Source = "\n\
      define i1 @test(i32 %x) {\n\
        %a = icmp eq i32 %x, 10\n\
        ret i1 %a\n\
      }";

  auto Mutator = createMutator<InstModificationIRStrategy>();
  ASSERT_TRUE(Mutator);

  auto M = parseAssembly(Source.data(), Ctx);
  auto &F = *M->begin();
  CmpInst *CI = cast<CmpInst>(&*F.begin()->begin());
  ASSERT_TRUE(M && !verifyModule(*M, &errs()));
  bool FoundNE = false;
  for (int i = 0; i < 100; ++i) {
    Mutator->mutateModule(*M, Seed + i, Source.size(), Source.size() + 100);
    EXPECT_TRUE(!verifyModule(*M, &errs()));
    FoundNE |= CI->getPredicate() == CmpInst::ICMP_NE;
  }

  EXPECT_TRUE(FoundNE);
}

TEST(InstModificationIRStrategyTest, GEP) {
  LLVMContext Ctx;
  StringRef Source = "\n\
      define i32* @test(i32* %ptr) {\n\
        %gep = getelementptr i32, i32* %ptr, i32 10\n\
        ret i32* %gep\n\
      }";

  auto Mutator = createMutator<InstModificationIRStrategy>();
  ASSERT_TRUE(Mutator);

  auto M = parseAssembly(Source.data(), Ctx);
  auto &F = *M->begin();
  GetElementPtrInst *GEP = cast<GetElementPtrInst>(&*F.begin()->begin());
  ASSERT_TRUE(M && !verifyModule(*M, &errs()));
  bool FoundInbounds = false;
  for (int i = 0; i < 100; ++i) {
    Mutator->mutateModule(*M, Seed + i, Source.size(), Source.size() + 100);
    EXPECT_TRUE(!verifyModule(*M, &errs()));
    FoundInbounds |= GEP->isInBounds();
  }

  EXPECT_TRUE(FoundInbounds);
}

/// The caller has to guarantee that function argument are used in the SAME
/// place as the operand.
void VerfyOperandShuffled(StringRef Source, std::pair<int, int> ShuffleItems) {
  LLVMContext Ctx;
  auto Mutator = createMutator<InstModificationIRStrategy>();
  ASSERT_TRUE(Mutator);

  auto M = parseAssembly(Source.data(), Ctx);
  auto &F = *M->begin();
  Instruction *Inst = &*F.begin()->begin();
  ASSERT_TRUE(M && !verifyModule(*M, &errs()));
  ASSERT_TRUE(Inst->getOperand(ShuffleItems.first) ==
              dyn_cast<Value>(F.getArg(ShuffleItems.first)));
  ASSERT_TRUE(Inst->getOperand(ShuffleItems.second) ==
              dyn_cast<Value>(F.getArg(ShuffleItems.second)));

  Mutator->mutateModule(*M, 0, Source.size(), Source.size() + 100);
  ASSERT_TRUE(!verifyModule(*M, &errs()));

  ASSERT_TRUE(Inst->getOperand(ShuffleItems.first) ==
              dyn_cast<Value>(F.getArg(ShuffleItems.second)));
  ASSERT_TRUE(Inst->getOperand(ShuffleItems.second) ==
              dyn_cast<Value>(F.getArg(ShuffleItems.first)));
}

TEST(InstModificationIRStrategyTest, ShuffleAnd) {
  StringRef Source = "\n\
      define i32 @test(i32 %0, i32 %1) {\n\
        %add = and i32 %0, %1\n\
        ret i32 %add\n\
      }";
  VerfyOperandShuffled(Source, {0, 1});
}
TEST(InstModificationIRStrategyTest, ShuffleSelect) {
  StringRef Source = "\n\
      define i32 @test(i1 %0, i32 %1, i32 %2) {\n\
        %select = select i1 %0, i32 %1, i32 %2\n\
        ret i32 %select\n\
      }";
  VerfyOperandShuffled(Source, {1, 2});
}

void VerfyDivDidntShuffle(StringRef Source) {
  LLVMContext Ctx;
  auto Mutator = createMutator<InstModificationIRStrategy>();
  ASSERT_TRUE(Mutator);

  auto M = parseAssembly(Source.data(), Ctx);
  auto &F = *M->begin();
  Instruction *Inst = &*F.begin()->begin();
  ASSERT_TRUE(M && !verifyModule(*M, &errs()));

  EXPECT_TRUE(isa<Constant>(Inst->getOperand(0)));
  EXPECT_TRUE(Inst->getOperand(1) == dyn_cast<Value>(F.getArg(0)));

  Mutator->mutateModule(*M, Seed, Source.size(), Source.size() + 100);
  EXPECT_TRUE(!verifyModule(*M, &errs()));

  // Didn't shuffle.
  EXPECT_TRUE(isa<Constant>(Inst->getOperand(0)));
  EXPECT_TRUE(Inst->getOperand(1) == dyn_cast<Value>(F.getArg(0)));
}
TEST(InstModificationIRStrategyTest, DidntShuffleSDiv) {
  StringRef Source = "\n\
      define i32 @test(i32 %0) {\n\
        %div = sdiv i32 0, %0\n\
        ret i32 %div\n\
      }";
  VerfyDivDidntShuffle(Source);
}
TEST(InstModificationIRStrategyTest, DidntShuffleFRem) {
  StringRef Source = "\n\
      define <2 x double> @test(<2 x double> %0) {\n\
        %div = frem <2 x double> <double 0.0, double 0.0>, %0\n\
        ret <2 x double> %div\n\
      }";
  VerfyDivDidntShuffle(Source);
}

TEST(FunctionIRStrategy, Func) {
  LLVMContext Ctx;
  const char *Source = "";
  auto Mutator = createMutator<InsertFunctionStrategy>();
  ASSERT_TRUE(Mutator);

  auto M = parseAssembly(Source, Ctx);
  srand(Seed);
  for (int i = 0; i < 100; i++) {
    Mutator->mutateModule(*M, rand(), 0, 1024);
    EXPECT_TRUE(!verifyModule(*M, &errs()));
  }
}

TEST(InstModificationIRStrategy, Exact) {
  LLVMContext Ctx;
  StringRef Source = "\n\
      define i32 @test(i32 %a, i32 %b) {\n\
        %c = ashr i32 %a, %b \n\
        ret i32 %c\n\
      }";

  auto Mutator = createMutator<InstModificationIRStrategy>();
  ASSERT_TRUE(Mutator);

  std::unique_ptr<Module> M = parseAssembly(Source.data(), Ctx);
  std::mt19937 mt(Seed);
  std::uniform_int_distribution<int> RandInt(INT_MIN, INT_MAX);
  auto &F = *M->begin();
  BinaryOperator *AShr = cast<BinaryOperator>(&*F.begin()->begin());
  bool FoundExact = false;
  for (int i = 0; i < 100; ++i) {
    Mutator->mutateModule(*M, RandInt(mt), Source.size(), Source.size() + 100);
    ASSERT_FALSE(verifyModule(*M, &errs()));
    FoundExact |= AShr->isExact();
  }

  EXPECT_TRUE(FoundExact);
}
TEST(InstModificationIRStrategy, FastMath) {
  LLVMContext Ctx;
  StringRef Source = "\n\
      declare [4 x <4 x double>] @vecdouble(double)  \n\
      define double @test(i1 %C, double %a, double %b) {  \n\
      Entry:  \n\
        br i1 %C, label %True, label %False  \n\
      True:  \n\
        br label %Exit  \n\
      False:  \n\
        br label %Exit  \n\
      Exit:  \n\
        %PHIi32 = phi i32 [1, %True], [2, %False]  \n\
        %PHIdouble = phi double [%a, %True], [%b, %False]  \n\
        %Call = call [4 x <4 x double>] @vecdouble(double %PHIdouble)  \n\
        %c = fneg double %PHIdouble  \n\
        %s = select i1 %C, double %a, double %b  \n\
        %d = fadd double %s, %c  \n\
        ret double %d \n\
      }";

  auto Mutator = createMutator<InstModificationIRStrategy>();
  ASSERT_TRUE(Mutator);

  std::unique_ptr<Module> M = parseAssembly(Source.data(), Ctx);
  std::mt19937 mt(Seed);
  std::uniform_int_distribution<int> RandInt(INT_MIN, INT_MAX);
  DenseMap<Instruction *, bool> FPOpsHasFastMath;
  for (auto &F : *M) {
    for (auto &BB : F) {
      for (auto &I : BB) {
        Type *Ty = I.getType();
        if (Ty->isFPOrFPVectorTy() || Ty->isArrayTy()) {
          FPOpsHasFastMath[&I] = false;
        }
      }
    }
  }
  ASSERT_TRUE(M && !verifyModule(*M, &errs()));
  for (int i = 0; i < 300; ++i) {
    Mutator->mutateModule(*M, RandInt(mt), Source.size(), Source.size() + 100);
    for (auto p : FPOpsHasFastMath)
      FPOpsHasFastMath[p.first] |= p.first->getFastMathFlags().any();
    ASSERT_FALSE(verifyModule(*M, &errs()));
  }
  for (auto p : FPOpsHasFastMath)
    ASSERT_TRUE(p.second);
}
<<<<<<< HEAD
TEST(FunctionIRStrategy, Func) {
  LLVMContext Ctx;
  const char *Source = "";
  auto Mutator = createMutator<FunctionIRStrategy>();
  ASSERT_TRUE(Mutator);

  auto M = parseAssembly(Source, Ctx);
  srand(Seed);
  for (int i = 0; i < 100; i++) {
    Mutator->mutateModule(*M, rand(), 0, 1024);
    EXPECT_TRUE(!verifyModule(*M, &errs()));
  }
}
=======

>>>>>>> 16949c5c
TEST(InsertCFGStrategy, CFG) {
  StringRef Source = "\n\
      define i32 @test(i1 %C1, i1 %C2, i1 %C3, i16 %S1, i16 %S2, i32 %I1) { \n\
        Entry:  \n\
         %I2 = add i32 %I1, 1 \n\
          %C = and i1 %C1, %C2 \n\
        br label %Body \n\
        Body: \n\
         %IB = add i32 %I1, %I2 \n\
          %CB = and i1 %C1, %C \n\
        br label %Exit \n\
        Exit: \n\
          %IE = add i32 %IB, %I2 \n\
          %CE = and i1 %CB, %C \n\
         ret i32 %IE \n\
      }";
  mutateAndVerifyModule<InsertCFGStrategy>(Source);
}

TEST(InsertPHIStrategy, PHI) {
  StringRef Source = "\n\
        define void @test(i1 %C1, i1 %C2, i32 %I, double %FP) { \n\
        Entry:  \n\
          %C = and i1 %C1, %C2 \n\
          br i1 %C, label %LoopHead, label %Exit \n\
        LoopHead: ; pred Entry, LoopBody \n\
          switch i32 %I, label %Default [ \n\
              i32 1, label %OnOne  \n\
              i32 2, label %OnTwo \n\
              i32 3, label %OnThree \n\
          ] \n\
        Default:  \n\
          br label %LoopBody \n\
        OnOne: ; pred LoopHead \n\
          %DFP = fmul double %FP, 2.0 \n\
          %OnOneCond = fcmp ogt double %DFP, %FP \n\
          br i1 %OnOneCond, label %LoopBody, label %Exit \n\
        OnTwo: ; pred Entry \n\
          br i1 %C1, label %OnThree, label %LoopBody \n\
        OnThree: ; pred Entry, OnTwo, OnThree \n\
          br i1 %C2, label %OnThree, label %LoopBody \n\
        LoopBody: ; pred Default, OnOne, OnTwo, OnThree \n\
          br label %LoopHead \n\
        Exit: ; pred Entry, OnOne \n\
          ret void \n\
        }";
  mutateAndVerifyModule<InsertPHIStrategy>(Source);
}

TEST(InsertPHIStrategy, PHIWithSameIncomingBlock) {
  LLVMContext Ctx;
  StringRef Source = "\n\
        define void @test(i32 %I) { \n\
        Entry:  \n\
          switch i32 %I, label %Exit [ \n\
              i32 1, label %IdentCase  \n\
              i32 2, label %IdentCase \n\
              i32 3, label %IdentCase \n\
              i32 4, label %IdentCase \n\
          ] \n\
        IdentCase: \n\
          br label %Exit \n\
        Exit: \n\
          ret void \n\
        }";
  auto IPS = std::make_unique<InsertPHIStrategy>();
  RandomIRBuilder IB(Seed, {IntegerType::getInt32Ty(Ctx)});
  auto M = parseAssembly(Source.data(), Ctx);
  Function &F = *M->begin();
  for (auto &BB : F) {
    IPS->mutate(BB, IB);
    ASSERT_FALSE(verifyModule(*M, &errs()));
  }
}

TEST(SinkInstructionStrategy, Operand) {
  StringRef Source = "\n\
      define i32 @test(i1 %C1, i1 %C2, i1 %C3, i32 %I, i32 %J) { \n\
        Entry:  \n\
          %I100 = add i32 %I, 100  \n\
          switch i32 %I100, label %BB0 [ \n\
            i32 42, label %BB1  \n\
          ] \n\
        BB0:  \n\
          %IAJ = add i32 %I, %J  \n\
          %ISJ = sub i32 %I, %J  \n\
          br label %Exit  \n\
        BB1:  \n\
          %IJ = mul i32 %I, %J  \n\
          %C = and i1 %C2, %C3  \n\
          br i1 %C, label %BB0, label %Exit  \n\
        Exit:  \n\
          ret i32 %I  \n\
      }";
  mutateAndVerifyModule<SinkInstructionStrategy>(Source);
}

static void VerifyBlockShuffle(StringRef Source) {
  LLVMContext Ctx;
  auto Mutator = createMutator<ShuffleBlockStrategy>();
  ASSERT_TRUE(Mutator);

  std::unique_ptr<Module> M = parseAssembly(Source.data(), Ctx);
  Function *F = &*M->begin();
  DenseMap<BasicBlock *, int> PreShuffleInstCnt;
  for (BasicBlock &BB : *F) {
    PreShuffleInstCnt.insert({&BB, BB.size()});
  }
  std::mt19937 mt(Seed);
  std::uniform_int_distribution<int> RandInt(INT_MIN, INT_MAX);
  for (int i = 0; i < 100; i++) {
    Mutator->mutateModule(*M, RandInt(mt), Source.size(), Source.size() + 1024);
    for (BasicBlock &BB : *F) {
      int PostShuffleIntCnt = BB.size();
      EXPECT_EQ(PostShuffleIntCnt, PreShuffleInstCnt[&BB]);
    }
    EXPECT_FALSE(verifyModule(*M, &errs()));
  }
}

TEST(ShuffleBlockStrategy, ShuffleBlocks) {
  StringRef Source = "\n\
        define i64 @test(i1 %0, i1 %1, i1 %2, i32 %3, i32 %4) { \n\
        Entry:  \n\
          %A = alloca i32, i32 8, align 4 \n\
          %E.1 = and i32 %3, %4 \n\
          %E.2 = add i32 %4 , 1 \n\
          %A.GEP.1 = getelementptr i32, ptr %A, i32 0 \n\
          %A.GEP.2 = getelementptr i32, ptr %A.GEP.1, i32 1 \n\
          %L.2 = load i32, ptr %A.GEP.2 \n\
          %L.1 = load i32, ptr %A.GEP.1 \n\
          %E.3 = sub i32 %E.2, %L.1 \n\
          %Cond.1 = icmp eq i32 %E.3, %E.2 \n\
          %Cond.2 = and i1 %0, %1 \n\
          %Cond = or i1 %Cond.1, %Cond.2 \n\
          br i1 %Cond, label %BB0, label %BB1  \n\
        BB0:  \n\
          %Add = add i32 %L.1, %L.2 \n\
          %Sub = sub i32 %L.1, %L.2 \n\
          %Sub.1 = sub i32 %Sub, 12 \n\
          %Cast.1 = bitcast i32 %4 to float \n\
          %Add.2 = add i32 %3, 1 \n\
          %Cast.2 = bitcast i32 %Add.2 to float \n\
          %FAdd = fadd float %Cast.1, %Cast.2 \n\
          %Add.3 = add i32 %L.2, %L.1 \n\
          %Cast.3 = bitcast float %FAdd to i32 \n\
          %Sub.2 = sub i32 %Cast.3, %Sub.1 \n\
          %SExt = sext i32 %Cast.3 to i64 \n\
          %A.GEP.3 = getelementptr i64, ptr %A, i32 1 \n\
          store i64 %SExt, ptr %A.GEP.3 \n\
          br label %Exit  \n\
        BB1:  \n\
          %PHI.1 = phi i32 [0, %Entry] \n\
          %SExt.1 = sext i1 %Cond.2 to i32 \n\
          %SExt.2 = sext i1 %Cond.1 to i32 \n\
          %E.164 = zext i32 %E.1 to i64 \n\
          %E.264 = zext i32 %E.2 to i64 \n\
          %E.1264 = mul i64 %E.164, %E.264 \n\
          %E.12 = trunc i64 %E.1264 to i32 \n\
          %A.GEP.4 = getelementptr i32, ptr %A, i32 2 \n\
          %A.GEP.5 = getelementptr i32, ptr %A.GEP.4, i32 2 \n\
          store i32 %E.12, ptr %A.GEP.5 \n\
          br label %Exit  \n\
        Exit:  \n\
          %PHI.2 = phi i32 [%Add, %BB0], [%E.3, %BB1] \n\
          %PHI.3 = phi i64 [%SExt, %BB0], [%E.1264, %BB1] \n\
          %ZExt = zext i32 %PHI.2 to i64 \n\
          %Add.5 = add i64 %PHI.3, 3 \n\
          ret i64 %Add.5  \n\
      }";
  VerifyBlockShuffle(Source);
}

TEST(ShuffleBlockStrategy, ShuffleLoop) {
  StringRef Source = "\n\
    define i32 @foo(i32 %Left, i32 %Right) { \n\
    Entry: \n\
      %LPtr = alloca i32, align 4 \n\
      %RPtr = alloca i32, align 4 \n\
      %RetValPtr = alloca i32, align 4 \n\
      store i32 %Left, ptr %LPtr, align 4 \n\
      store i32 %Right, ptr %RPtr, align 4 \n\
      store i32 0, ptr %RetValPtr, align 4 \n\
      br label %LoopHead \n\
    LoopHead: \n\
      %L = load i32, ptr %LPtr, align 4 \n\
      %R = load i32, ptr %RPtr, align 4 \n\
      %C = icmp slt i32 %L, %R \n\
      br i1 %C, label %LoopBody, label %Exit \n\
    LoopBody: \n\
      %OldL = load i32, ptr %LPtr, align 4 \n\
      %NewL = add nsw i32 %OldL, 1 \n\
      store i32 %NewL, ptr %LPtr, align 4 \n\
      %OldRetVal = load i32, ptr %RetValPtr, align 4 \n\
      %NewRetVal = add nsw i32 %OldRetVal, 1 \n\
      store i32 %NewRetVal, ptr %RetValPtr, align 4 \n\
      br label %LoopHead \n\
    Exit: \n\
      %RetVal = load i32, ptr %RetValPtr, align 4 \n\
      ret i32 %RetVal \n\
    }";
  VerifyBlockShuffle(Source);
}
} // namespace<|MERGE_RESOLUTION|>--- conflicted
+++ resolved
@@ -436,23 +436,7 @@
   for (auto p : FPOpsHasFastMath)
     ASSERT_TRUE(p.second);
 }
-<<<<<<< HEAD
-TEST(FunctionIRStrategy, Func) {
-  LLVMContext Ctx;
-  const char *Source = "";
-  auto Mutator = createMutator<FunctionIRStrategy>();
-  ASSERT_TRUE(Mutator);
-
-  auto M = parseAssembly(Source, Ctx);
-  srand(Seed);
-  for (int i = 0; i < 100; i++) {
-    Mutator->mutateModule(*M, rand(), 0, 1024);
-    EXPECT_TRUE(!verifyModule(*M, &errs()));
-  }
-}
-=======
-
->>>>>>> 16949c5c
+
 TEST(InsertCFGStrategy, CFG) {
   StringRef Source = "\n\
       define i32 @test(i1 %C1, i1 %C2, i1 %C3, i16 %S1, i16 %S2, i32 %I1) { \n\
