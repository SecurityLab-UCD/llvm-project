//===-- OpDescriptor.h ------------------------------------------*- C++ -*-===//
//
// Part of the LLVM Project, under the Apache License v2.0 with LLVM Exceptions.
// See https://llvm.org/LICENSE.txt for license information.
// SPDX-License-Identifier: Apache-2.0 WITH LLVM-exception
//
//===----------------------------------------------------------------------===//
//
// Provides the fuzzerop::Descriptor class and related tools for describing
// operations an IR fuzzer can work with.
//
//===----------------------------------------------------------------------===//

#ifndef LLVM_FUZZMUTATE_OPDESCRIPTOR_H
#define LLVM_FUZZMUTATE_OPDESCRIPTOR_H

#include "llvm/ADT/ArrayRef.h"
#include "llvm/ADT/SmallVector.h"
#include "llvm/IR/Constants.h"
#include "llvm/IR/DerivedTypes.h"
#include "llvm/IR/InstrTypes.h"
#include "llvm/IR/Type.h"
#include "llvm/IR/Value.h"
#include <functional>

namespace llvm {
class Instruction;
namespace fuzzerop {

/// @{
/// Populate a small list of potentially interesting constants of a given type.
void makeConstantsWithType(Type *T, std::vector<Constant *> &Cs);
std::vector<Constant *> makeConstantsWithType(Type *T);
/// @}

/// A matcher/generator for finding suitable values for the next source in an
/// operation's partially completed argument list.
///
/// Given that we're building some operation X and may have already filled some
/// subset of its operands, this predicate determines if some value New is
/// suitable for the next operand or generates a set of values that are
/// suitable.
class SourcePred {
public:
  /// Given a list of already selected operands, returns whether a given new
  /// operand is suitable for the next operand.
  using PredT = std::function<bool(ArrayRef<Value *> Cur, const Value *New)>;
  /// Given a list of already selected operands and a set of valid base types
  /// for a fuzzer, generates a list of constants that could be used for the
  /// next operand.
  using MakeT = std::function<std::vector<Constant *>(
      ArrayRef<Value *> Cur, ArrayRef<Type *> BaseTypes)>;

private:
  PredT Pred;
  MakeT Make;

public:
  /// Create a fully general source predicate.
  SourcePred(PredT Pred, MakeT Make) : Pred(Pred), Make(Make) {}
  SourcePred(PredT Pred, std::nullopt_t) : Pred(Pred) {
    Make = [Pred](ArrayRef<Value *> Cur, ArrayRef<Type *> BaseTypes) {
      // Default filter just calls Pred on each of the base types.
      std::vector<Constant *> Result;
      for (Type *T : BaseTypes) {
        Constant *V = UndefValue::get(T);
        if (Pred(Cur, V))
          makeConstantsWithType(T, Result);
      }
      if (Result.empty())
        report_fatal_error("Predicate does not match for base types");
      return Result;
    };
  }

  /// Returns true if \c New is compatible for the argument after \c Cur
  bool matches(ArrayRef<Value *> Cur, const Value *New) {
    return Pred(Cur, New);
  }

  /// Generates a list of potential values for the argument after \c Cur.
  std::vector<Constant *> generate(ArrayRef<Value *> Cur,
                                   ArrayRef<Type *> BaseTypes) {
    return Make(Cur, BaseTypes);
  }
};

/// A description of some operation we can build while fuzzing IR.
struct OpDescriptor {
  unsigned Weight;
  SmallVector<SourcePred, 2> SourcePreds;
  std::function<Value *(ArrayRef<Value *>, Instruction *)> BuilderFunc;
};

static inline SourcePred onlyType(Type *Only) {
  auto Pred = [Only](ArrayRef<Value *>, const Value *V) {
    return V->getType() == Only;
  };
  auto Make = [Only](ArrayRef<Value *>, ArrayRef<Type *>) {
    return makeConstantsWithType(Only);
  };
  return {Pred, Make};
}

static inline SourcePred anyType() {
  auto Pred = [](ArrayRef<Value *>, const Value *V) {
    return !V->getType()->isVoidTy();
  };
  auto Make = std::nullopt;
  return {Pred, Make};
}

static inline SourcePred anyIntType() {
  auto Pred = [](ArrayRef<Value *>, const Value *V) {
    return V->getType()->isIntegerTy();
  };
  auto Make = std::nullopt;
  return {Pred, Make};
}

static inline SourcePred anyIntOrVecIntType() {
  auto Pred = [](ArrayRef<Value *>, const Value *V) {
    return V->getType()->isIntOrIntVectorTy();
  };
  return {Pred, std::nullopt};
}

static inline SourcePred boolOrVecBoolType() {
  auto Pred = [](ArrayRef<Value *>, const Value *V) {
    return V->getType()->isIntOrIntVectorTy(1);
  };
  return {Pred, std::nullopt};
}

static inline SourcePred anyFloatType() {
  auto Pred = [](ArrayRef<Value *>, const Value *V) {
    return V->getType()->isFloatingPointTy();
  };
  auto Make = std::nullopt;
  return {Pred, Make};
}

static inline SourcePred anyFloatOrVecFloatType() {
  auto Pred = [](ArrayRef<Value *>, const Value *V) {
    return V->getType()->isFPOrFPVectorTy();
  };
  return {Pred, std::nullopt};
}

static inline SourcePred anyPtrType() {
  auto Pred = [](ArrayRef<Value *>, const Value *V) {
    return V->getType()->isPointerTy() && !V->isSwiftError();
  };
  auto Make = [](ArrayRef<Value *>, ArrayRef<Type *> Ts) {
    std::vector<Constant *> Result;
    // TODO: Should these point at something?
    for (Type *T : Ts)
      Result.push_back(UndefValue::get(PointerType::getUnqual(T)));
    return Result;
  };
  return {Pred, Make};
}

static inline SourcePred sizedPtrType() {
  auto Pred = [](ArrayRef<Value *>, const Value *V) {
    if (V->isSwiftError())
      return false;

    if (const auto *PtrT = dyn_cast<PointerType>(V->getType()))
      return PtrT->isOpaque() ||
             PtrT->getNonOpaquePointerElementType()->isSized();
    return false;
  };
  auto Make = [](ArrayRef<Value *>, ArrayRef<Type *> Ts) {
    std::vector<Constant *> Result;

    for (Type *T : Ts)
      if (T->isSized())
        Result.push_back(UndefValue::get(PointerType::getUnqual(T)));

    return Result;
  };
  return {Pred, Make};
}

static inline SourcePred matchFirstLengthWAnyType() {
  auto Pred = [](ArrayRef<Value *> Cur, const Value *V) {
    assert(!Cur.empty() && "No first source yet");
    Type *This = V->getType(), *First = Cur[0]->getType();
<<<<<<< HEAD
    VectorType *ThisVec = dyn_cast<VectorType>(This),
               *FirstVec = dyn_cast<VectorType>(First);
    if (ThisVec != nullptr && FirstVec != nullptr) {
=======
    VectorType *ThisVec = dyn_cast<VectorType>(This);
    VectorType *FirstVec = dyn_cast<VectorType>(First);
    if (ThisVec && FirstVec) {
>>>>>>> 16949c5c
      return ThisVec->getElementCount() == FirstVec->getElementCount();
    }
    return (ThisVec == nullptr) && (FirstVec == nullptr) && (!This->isVoidTy());
  };
  auto Make = [](ArrayRef<Value *> Cur, ArrayRef<Type *> BaseTypes) {
    assert(!Cur.empty() && "No first source yet");
    std::vector<Constant *> Result;
    ElementCount EC;
    bool isVec = false;
    if (VectorType *VecTy = dyn_cast<VectorType>(Cur[0]->getType())) {
      EC = VecTy->getElementCount();
      isVec = true;
    }
    for (Type *T : BaseTypes) {
<<<<<<< HEAD
      if (!T->isVectorTy() && !T->isVoidTy()) {
        if (isVec) {
          // If the first pred is <i1 x N>, make the result <T x N>
          makeConstantsWithType(VectorType::get(T, EC), Result);
        } else {
          makeConstantsWithType(T, Result);
        }
=======
      if (VectorType::isValidElementType(T)) {
        if (isVec)
          // If the first pred is <i1 x N>, make the result <T x N>
          makeConstantsWithType(VectorType::get(T, EC), Result);
        else
          makeConstantsWithType(T, Result);
>>>>>>> 16949c5c
      }
    }
    assert(!Result.empty() && "No potential constants.");
    return Result;
  };
  return {Pred, Make};
}

/// Match values that have the same type as the first source.
static inline SourcePred matchSecondType() {
  auto Pred = [](ArrayRef<Value *> Cur, const Value *V) {
    assert((Cur.size() > 1) && "No second source yet");
    return V->getType() == Cur[1]->getType();
  };
  auto Make = [](ArrayRef<Value *> Cur, ArrayRef<Type *>) {
    assert((Cur.size() > 1) && "No second source yet");
    return makeConstantsWithType(Cur[1]->getType());
  };
  return {Pred, Make};
}

static inline SourcePred anyAggregateType() {
  auto Pred = [](ArrayRef<Value *>, const Value *V) {
    // We can't index zero sized arrays.
    if (isa<ArrayType>(V->getType()))
      return V->getType()->getArrayNumElements() > 0;

    // Structs can also be zero sized. I.e opaque types.
    if (isa<StructType>(V->getType()))
      return V->getType()->getStructNumElements() > 0;

    return V->getType()->isAggregateType();
  };
  // TODO: For now we only find aggregates in BaseTypes. It might be better to
  // manufacture them out of the base types in some cases.
  auto Find = std::nullopt;
  return {Pred, Find};
}

static inline SourcePred anyVectorType() {
  auto Pred = [](ArrayRef<Value *>, const Value *V) {
    return V->getType()->isVectorTy();
  };
  // TODO: For now we only find vectors in BaseTypes. It might be better to
  // manufacture vectors out of the base types, but it's tricky to be sure
  // that's actually a reasonable type.
  auto Make = std::nullopt;
  return {Pred, Make};
}

/// Match values that have the same type as the first source.
static inline SourcePred matchFirstType() {
  auto Pred = [](ArrayRef<Value *> Cur, const Value *V) {
    assert(!Cur.empty() && "No first source yet");
    return V->getType() == Cur[0]->getType();
  };
  auto Make = [](ArrayRef<Value *> Cur, ArrayRef<Type *>) {
    assert(!Cur.empty() && "No first source yet");
    return makeConstantsWithType(Cur[0]->getType());
  };
  return {Pred, Make};
}

/// Match values that have the first source's scalar type.
static inline SourcePred matchScalarOfFirstType() {
  auto Pred = [](ArrayRef<Value *> Cur, const Value *V) {
    assert(!Cur.empty() && "No first source yet");
    return V->getType() == Cur[0]->getType()->getScalarType();
  };
  auto Make = [](ArrayRef<Value *> Cur, ArrayRef<Type *>) {
    assert(!Cur.empty() && "No first source yet");
    return makeConstantsWithType(Cur[0]->getType()->getScalarType());
  };
  return {Pred, Make};
}

} // namespace fuzzerop
} // namespace llvm

#endif // LLVM_FUZZMUTATE_OPDESCRIPTOR_H<|MERGE_RESOLUTION|>--- conflicted
+++ resolved
@@ -187,15 +187,9 @@
   auto Pred = [](ArrayRef<Value *> Cur, const Value *V) {
     assert(!Cur.empty() && "No first source yet");
     Type *This = V->getType(), *First = Cur[0]->getType();
-<<<<<<< HEAD
-    VectorType *ThisVec = dyn_cast<VectorType>(This),
-               *FirstVec = dyn_cast<VectorType>(First);
-    if (ThisVec != nullptr && FirstVec != nullptr) {
-=======
     VectorType *ThisVec = dyn_cast<VectorType>(This);
     VectorType *FirstVec = dyn_cast<VectorType>(First);
     if (ThisVec && FirstVec) {
->>>>>>> 16949c5c
       return ThisVec->getElementCount() == FirstVec->getElementCount();
     }
     return (ThisVec == nullptr) && (FirstVec == nullptr) && (!This->isVoidTy());
@@ -210,22 +204,12 @@
       isVec = true;
     }
     for (Type *T : BaseTypes) {
-<<<<<<< HEAD
-      if (!T->isVectorTy() && !T->isVoidTy()) {
-        if (isVec) {
-          // If the first pred is <i1 x N>, make the result <T x N>
-          makeConstantsWithType(VectorType::get(T, EC), Result);
-        } else {
-          makeConstantsWithType(T, Result);
-        }
-=======
       if (VectorType::isValidElementType(T)) {
         if (isVec)
           // If the first pred is <i1 x N>, make the result <T x N>
           makeConstantsWithType(VectorType::get(T, EC), Result);
         else
           makeConstantsWithType(T, Result);
->>>>>>> 16949c5c
       }
     }
     assert(!Result.empty() && "No potential constants.");
