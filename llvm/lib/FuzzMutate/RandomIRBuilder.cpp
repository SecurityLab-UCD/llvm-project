--- conflicted
+++ resolved
@@ -122,11 +122,6 @@
     }
     case FunctionArgument: {
       Function *F = BB.getParent();
-<<<<<<< HEAD
-      // Somehow I can't use iterators to init these vectors, it will have type
-      // mismatch.
-=======
->>>>>>> 16949c5c
       SmallVector<Argument *, 8> Args;
       for (uint64_t i = 0; i < F->arg_size(); i++) {
         Args.push_back(F->getArg(i));
@@ -141,11 +136,6 @@
       auto Dominators = getDominators(&BB);
       std::shuffle(Dominators.begin(), Dominators.end(), Rand);
       for (BasicBlock *Dom : Dominators) {
-<<<<<<< HEAD
-        // Somehow I can't use iterators to init these vectors, it will have
-        // type mismatch.
-=======
->>>>>>> 16949c5c
         SmallVector<Instruction *, 16> Instructions;
         for (Instruction &I : *Dom) {
           Instructions.push_back(&I);
@@ -293,14 +283,6 @@
       [this, V](ArrayRef<Instruction *> Instructions) -> Instruction * {
     auto RS = makeSampler<Use *>(Rand);
     for (auto &I : Instructions) {
-<<<<<<< HEAD
-      if (isa<IntrinsicInst>(I))
-        // TODO: Replacing operands of intrinsics would be interesting,
-        // but there's no easy way to verify that a given replacement is
-        // valid given that intrinsics can impose arbitrary constraints.
-        continue;
-=======
->>>>>>> 16949c5c
       for (Use &U : I->operands())
         if (isCompatibleReplacement(I, U, V))
           RS.sample(&U, 1);
@@ -327,16 +309,8 @@
       std::shuffle(Dominators.begin(), Dominators.end(), Rand);
       for (BasicBlock *Dom : Dominators) {
         for (Instruction &I : *Dom) {
-<<<<<<< HEAD
-          if (PointerType *PtrTy = dyn_cast<PointerType>(I.getType())) {
-            if (PtrTy->isOpaqueOrPointeeTypeMatches(V->getType())) {
-              return new StoreInst(V, &I, Insts.back());
-            }
-          }
-=======
           if (PointerType *PtrTy = dyn_cast<PointerType>(I.getType()))
             return new StoreInst(V, &I, Insts.back());
->>>>>>> 16949c5c
         }
       }
       break;
@@ -436,11 +410,7 @@
 }
 Function *RandomIRBuilder::createFunctionDeclaration(Module &M) {
   return createFunctionDeclaration(
-<<<<<<< HEAD
-      M, uniform<uint64_t>(Rand, this->MinNumArgs, this->MaxNumArgs));
-=======
       M, uniform<uint64_t>(Rand, MinArgNum, MaxArgNum));
->>>>>>> 16949c5c
 }
 
 Function *RandomIRBuilder::createFunctionDefinition(Module &M,
@@ -450,19 +420,12 @@
   // TODO: Some arguments and a return value would probably be more
   // interesting.
   LLVMContext &Context = M.getContext();
-<<<<<<< HEAD
-  BasicBlock *BB = BasicBlock::Create(Context, "BB", F);
-  Type *RetTy = F->getReturnType();
-  if (RetTy != Type::getVoidTy(Context)) {
-    Instruction *RetAlloca = new AllocaInst(RetTy, 0, "RP", BB);
-=======
   DataLayout DL(&M);
   BasicBlock *BB = BasicBlock::Create(Context, "BB", F);
   Type *RetTy = F->getReturnType();
   if (RetTy != Type::getVoidTy(Context)) {
     Instruction *RetAlloca =
         new AllocaInst(RetTy, DL.getAllocaAddrSpace(), "RP", BB);
->>>>>>> 16949c5c
     Instruction *RetLoad = new LoadInst(RetTy, RetAlloca, "", BB);
     ReturnInst::Create(Context, RetLoad, BB);
   } else {
@@ -473,9 +436,5 @@
 }
 Function *RandomIRBuilder::createFunctionDefinition(Module &M) {
   return createFunctionDefinition(
-<<<<<<< HEAD
-      M, uniform<uint64_t>(Rand, this->MinNumArgs, this->MaxNumArgs));
-=======
       M, uniform<uint64_t>(Rand, MinArgNum, MaxArgNum));
->>>>>>> 16949c5c
 }